datamodule:
  _target_: bigearthnet.datamodules.bigearthnet_datamodule.BigEarthNetDataModule
  dataset_dir: "${oc.env:HOME}/bigearthnet/datasets/" # root directory where to download the datasets, overwrite via hydra to change
  dataset_name: "bigearthnet-mini" # One of bigearthnet-mini, bigearthnet-medium, bigearthnet-full
  batch_size: 16 # Number of elements in a batch
  num_workers: 0 # 0 is great for debugging, set it to higher if your machine has many CPUs
  transforms: ${transforms.obj}

optimizer:
  name: 'adam'  # adam or sgd
  lr: 0.0001  # learning rate

logger:
  # This project uses tensorboard as a logger.
  _target_: pytorch_lightning.loggers.TensorBoardLogger
  save_dir: "." # actual save_dir will be set by hydra

loss:
  class_weights: null # specify a path to the class_weights.json file if you want to re-balance the loss. 

monitor:
  # Keeps track of this value to determine when to do model selection, patience, etc. 
  name: "f1_score" # loss, f1_score, precision, recall
  mode: "max"  # min or max depending on metric, e.g. loss is min, f1_score is max
  patience: 10

callbacks:
  - _target_: pytorch_lightning.callbacks.ModelCheckpoint # checkpoints the last model
    save_top_k: 1
    monitor: "step"
    mode: "max"
    filename: "last-model"
  - _target_: pytorch_lightning.callbacks.ModelCheckpoint # checkpoints the best model according to val metric
    save_top_k: 1
    monitor: ${monitor.name}/val
    mode:  ${monitor.mode}
    filename: "best-model"
  - _target_: pytorch_lightning.callbacks.EarlyStopping # stops training after N epochs if val metric hasn't improved
    monitor: ${monitor.name}/val
    mode:  ${monitor.mode}
    patience: ${monitor.patience}
  - _target_: bigearthnet.utils.callbacks.ReproducibilityLogging # logs useful system info
  - _target_: bigearthnet.utils.callbacks.MonitorHyperParameters # monitors hyper parameters for tensorboard

trainer:
  _target_: pytorch_lightning.Trainer
  callbacks: ${callbacks}
  logger: ${logger}
  max_epochs: 3
  profiler: "pytorch"  # Profiles GPU usage, can be viewed in tensorboard

experiment:
  group: ???  # Useful to group experiments when doing hyper-parameter tuning
  seed: ???  # Set for reproducible experiments

hydra:
  run:
    # Specifies where to store all training aretefacts (model checkpoints, logs, results, etc.)
    dir: outputs/${datamodule.dataset_name}/${oc.select:experiment.group,default_group}/${now:%Y-%m-%dT%H:%M:%S}/${model.model_name}_lr_${optimizer.lr}_${optimizer.name}/
  sweep:
    dir: outputs/${datamodule.dataset_name}/${oc.select:experiment.group,default_group}/${now:%Y-%m-%dT%H:%M:%S}/multirun/
    subdir: ${model.model_name}_lr_${optimizer.lr}_${optimizer.name}/
  job:
    chdir: true

defaults:
  - _self_
<<<<<<< HEAD
  - model: baseline.yaml
  - transforms: norm.yaml
  - override hydra/sweeper: orion
=======
  - model: baseline.yaml # uses the default baseline model when training
  - transforms: norm.yaml # performs normalization as default transform
>>>>>>> aff12803
<|MERGE_RESOLUTION|>--- conflicted
+++ resolved
@@ -65,11 +65,6 @@
 
 defaults:
   - _self_
-<<<<<<< HEAD
-  - model: baseline.yaml
-  - transforms: norm.yaml
   - override hydra/sweeper: orion
-=======
   - model: baseline.yaml # uses the default baseline model when training
-  - transforms: norm.yaml # performs normalization as default transform
->>>>>>> aff12803
+  - transforms: norm.yaml # performs normalization as default transform